# Copyright 2024 Bytedance Ltd. and/or its affiliates
#
# Licensed under the Apache License, Version 2.0 (the "License");
# you may not use this file except in compliance with the License.
# You may obtain a copy of the License at
#
#     http://www.apache.org/licenses/LICENSE-2.0
#
# Unless required by applicable law or agreed to in writing, software
# distributed under the License is distributed on an "AS IS" BASIS,
# WITHOUT WARRANTIES OR CONDITIONS OF ANY KIND, either express or implied.
# See the License for the specific language governing permissions and
# limitations under the License.
import asyncio
import heapq
import logging
import os
import random
from abc import ABC, abstractmethod
from typing import Any

import hydra
import numpy as np
import ray
import torch
from cachetools import LRUCache
from omegaconf import DictConfig, OmegaConf
from pydantic import BaseModel, ConfigDict
from tensordict import TensorDict
from transformers import AutoTokenizer

from verl.protocol import DataProto
from verl.single_controller.ray.base import RayWorkerGroup
from verl.utils import hf_tokenizer
from verl.utils.fs import copy_to_local
from verl.utils.rollout_trace import RolloutTraceConfig, rollout_trace_attr
from verl.workers.rollout.async_server import async_server_class

logger = logging.getLogger(__file__)
logger.setLevel(os.getenv("VERL_LOGGING_LEVEL", "WARN"))


class AsyncLLMServerManager:
    """
    A class to manage multiple OpenAI compatible LLM servers. This class provides
    - Load balance: least requests load balancing
    - Sticky session: send multi-turn chat completions to same server for automatic prefix caching
    """

    def __init__(self, config: DictConfig, server_handles: list[ray.actor.ActorHandle], max_cache_size: int = 10000):
        """Initialize the AsyncLLMServerManager.

        Args:
            config (DictConfig): YAML config.
            server_handles (List[ray.actor.ActorHandle]): OpenAI compatible LLM server actor handles.
            max_cache_size (int, optional): max cache size for request_id to server mapping. Defaults to 10000.
        """
        self.config = config
        self.server_handles = server_handles
        random.shuffle(self.server_handles)

        # Least requests load balancing
        self.weighted_serveres = [[0, (hash(server), server)] for server in server_handles]
        heapq.heapify(self.weighted_serveres)

        # LRU cache to map request_id to server
        self.request_id_to_server = LRUCache(maxsize=max_cache_size)

    def _choose_server(self, request_id: str) -> ray.actor.ActorHandle:
        # TODO: implement server pressure awareness load balancing
        if request_id in self.request_id_to_server:
            return self.request_id_to_server[request_id]

        server = self.weighted_serveres[0][1][1]
        self.weighted_serveres[0][0] += 1
        heapq.heapreplace(self.weighted_serveres, self.weighted_serveres[0])
        self.request_id_to_server[request_id] = server
        return server

    async def generate(
        self,
        request_id,
        *,
        prompt_ids: list[int],
        sampling_params: dict[str, Any],
    ) -> list[int]:
        """Generate tokens from prompt ids.

        Args:
            request_id (str): request id for sticky session.
            prompt_ids (List[int]): List of prompt token ids.
            sampling_params (Dict[str, Any]): Sampling parameters for the chat completion.

        Returns:
            List[int]: List of generated token ids.
        """
        server = self._choose_server(request_id)
        output = await server.generate.remote(
            request_id=request_id,
            prompt_ids=prompt_ids,
            sampling_params=sampling_params,
        )
        return output


class AgentLoopMetrics(BaseModel):
    """Agent loop performance metrics."""

    generate_sequences: float = 0.0
    tool_calls: float = 0.0


class AgentLoopOutput(BaseModel):
    """Agent loop output."""

    prompt_ids: list[int]
    """Prompt token ids."""
    response_ids: list[int]
    """Response token ids including LLM generated token, tool response token."""
    response_mask: list[int]
    """Response mask, 1 for LLM generated token, 0 for tool response token."""
    num_turns: int = 0
    """Number of chat turns, including user, assistant, tool."""
    metrics: AgentLoopMetrics
    """Auxiliary performance metrics"""


class _InternalAgentLoopOutput(AgentLoopOutput):
    """Internal agent loop output with padded sequences."""

    model_config = ConfigDict(arbitrary_types_allowed=True)

    prompt_ids: torch.Tensor
    """Padded prompt token ids."""
    response_ids: torch.Tensor
    """Padded response token ids."""
    response_mask: torch.Tensor
    """Padded response mask."""
    attention_mask: torch.Tensor
    """Padded attention mask."""


# make hydra.utils.instantiate happy
class _DummyConfig:
    def __init__(self, config: DictConfig) -> None:
        self.config = config


class AgentLoopBase(ABC):
    """An agent loop takes a input message, chat with OpenAI compatible LLM server and interact with various
    environments."""

    _class_initialized = False

    def __init__(
        self, trainer_config: _DummyConfig, server_manager: AsyncLLMServerManager, tokenizer: AutoTokenizer, **kwargs
    ):
        """Initialize agent loop, each sample will have its own loop instance.

        Args:
            trainer_config (_DummyConfig): trainer config.
            server_manager (AsyncLLMServerManager): OpenAI compatible LLM server manager.
            tokenizer (AutoTokenizer): Tokenizer for tokenize messages.
        """
        self.init_class(trainer_config.config, tokenizer, **kwargs)
        self.config = trainer_config.config
        self.server_manager = server_manager
        self.tokenizer = tokenizer
        self.loop = asyncio.get_running_loop()

    @classmethod
    def init_class(cls, config: DictConfig, tokenizer: AutoTokenizer, **kwargs):
        """This is used to do heavy initialization work that should shared across all instances. It's only called once.

        Args:
            config (DictConfig): trainer config.
            tokenizer (AutoTokenizer): Tokenizer for tokenize messages.
            **kwargs: extra kwargs from config file passed in by `hydra.utils.instantiate`.
        """
        if cls._class_initialized:
            return
        cls._class_initialized = True

    @abstractmethod
    async def run(self, sampling_params: dict[str, Any], **kwargs) -> AgentLoopOutput:
        """Run agent loop to interact with LLM server and environment.

        Args:
            sampling_params (Dict[str, Any]): LLM sampling params.
            **kwargs: dataset fields from `verl.utils.dataset.RLHFDataset`.

        Returns:
            AgentLoopOutput: Agent loop output.
        """
        raise NotImplementedError


"""Agent loop registry: key is agent_name, value is a dict of agent loop config
used by hydra.utils.instantiate to initialize agent loop instance.

https://hydra.cc/docs/advanced/instantiate_objects/overview/
"""
_agent_loop_registry: dict[str, dict] = {}


def register(agent_name: str):
    """Register agent loop class."""

    def decorator(subclass: type[AgentLoopBase]) -> type[AgentLoopBase]:
        fqdn = f"{subclass.__module__}.{subclass.__qualname__}"
        _agent_loop_registry[agent_name] = {"_target_": fqdn}
        return subclass

    return decorator


@ray.remote
class AgentLoopWorker:
    """Agent loop worker takes a batch of messages and run each message in an agent loop."""

    def __init__(self, config: DictConfig, server_handles: list[ray.actor.ActorHandle]):
        """Initialize agent loop manager.

        Args:
            config (DictConfig): YAML config.
            server_handles (List[ray.actor.ActorHandle]): OpenAI compatible LLM server actor handles.
        """
        self.config = config
        self.server_manager = AsyncLLMServerManager(config, server_handles)

        model_path = config.actor_rollout_ref.model.path
        self.model_name = "/".join(model_path.split("/")[-2:])
        local_path = copy_to_local(config.actor_rollout_ref.model.path)
        self.tokenizer = hf_tokenizer(local_path, trust_remote_code=True)

        agent_loop_config_path = config.actor_rollout_ref.rollout.agent.agent_loop_config_path
        if agent_loop_config_path:
            agent_loop_configs = OmegaConf.load(agent_loop_config_path)
            for agent_loop_config in agent_loop_configs:
                _agent_loop_registry[agent_loop_config.name] = agent_loop_config

        trace_config = self.config.actor_rollout_ref.rollout.get("trace", {})
        RolloutTraceConfig.init(
            self.config.trainer.project_name,
            self.config.trainer.experiment_name,
            trace_config.get("backend"),
            trace_config.get("token2text", False),
        )

    async def generate_sequences(self, batch: DataProto) -> DataProto:
        """Generate sequences from agent loop.

        Args:
            batch (DataProto): Input batch.

        Returns:
            DataProto: Output batch.
            - prompts: [bsz, prompt_length], prompt token ids from dataset.
            - responses: [bsz, response_length], output token ids include response tokens
              from LLM generation and observation tokens from tool_calls.
            - response_mask: [bsz, response_length], 1 for LLM generated tokens, 0 for observation/padding tokens.
            - input_ids: [bsz, prompt_length + response_length], whole sequence token ids, including prompt tokens
              and response tokens.
            - attention_mask: [bsz, prompt_length + response_length], 0 for padding tokens, 1 for other tokens.
            - position_ids: [bsz, prompt_length + response_length], incremental position ids.

            For multi-turn conversations:
            responses:     |<- LLM generation ->|<- tool_calls ->|<- LLM generation ->|<- padding ->|
            response_mask: | 1, 1, 1, ..., 1, 1 | 0, 0, .., 0, 0 | 1, 1, 1, ..., 1, 1 | 0, 0, ..., 0|
        """
        # 保存当前批次以便后续使用
        self._current_batch = batch
        
        config = self.config.actor_rollout_ref.rollout
        sampling_params = dict(
            temperature=config.temperature,
            top_p=config.top_p,
            repetition_penalty=1.0,
        )

        # override sampling params for validation
        if batch.meta_info.get("validate", False):
            sampling_params["top_p"] = config.val_kwargs.top_p
            sampling_params["temperature"] = config.val_kwargs.temperature

        # by default, we assume it's a single turn agent
        if "agent_name" not in batch.non_tensor_batch:
            batch.non_tensor_batch["agent_name"] = np.array(["single_turn_agent"] * len(batch), dtype=object)

        if "index" in batch.non_tensor_batch:
            index = batch.non_tensor_batch["index"]
        else:
            index = np.arange(len(batch))

        trajectory_info = await get_trajectory_info(
            batch.meta_info.get("global_steps", -1), index, batch.meta_info.get("validate", False)
        )

        tasks = []
        for i in range(len(batch)):
            kwargs = {k: v[i] for k, v in batch.non_tensor_batch.items()}
            tasks.append(asyncio.create_task(self._run_agent_loop(sampling_params, trajectory_info[i], **kwargs)))
        outputs = await asyncio.gather(*tasks)

        output = self._postprocess(outputs)
        return output

    async def _run_agent_loop(
        self,
        sampling_params: dict[str, Any],
        trajectory: dict[str, Any],
        *,
        agent_name: str,
        **kwargs,
    ) -> _InternalAgentLoopOutput:
        with rollout_trace_attr(
            step=trajectory["step"],
            sample_index=trajectory["sample_index"],
            rollout_n=trajectory["rollout_n"],
            validate=trajectory["validate"],
            name="agent_loop",
        ):
            assert agent_name in _agent_loop_registry, (
                f"Agent loop {agent_name} not registered, registered agent loops: {_agent_loop_registry.keys()}"
            )

            agent_loop_config = _agent_loop_registry[agent_name]
            agent_loop = hydra.utils.instantiate(
                config=agent_loop_config,
                trainer_config=_DummyConfig(config=self.config),
                server_manager=self.server_manager,
                tokenizer=self.tokenizer,
            )
<<<<<<< HEAD
            
            
            # 设置数据上下文，确保 tools_kwargs 能正确传递
            if hasattr(self, '_current_batch') and self._current_batch is not None:
                sample_index = trajectory["sample_index"]
                if sample_index < len(self._current_batch):
                    # 提取当前样本的数据上下文
                    data_context = {}
                    for key, value in self._current_batch.non_tensor_batch.items():
                        if isinstance(value, (list, np.ndarray)) and sample_index < len(value):
                            data_context[key] = value[sample_index]
                        else:
                            data_context[key] = value
                    
                    # 设置到 agent_loop 中
                    if hasattr(agent_loop, '_current_data_context'):
                        agent_loop._current_data_context = data_context
                        if logger.isEnabledFor(logging.DEBUG):
                            logger.debug(f"Set data context for sample {sample_index}: {list(data_context.keys())}")
            
            
            output = await agent_loop.run(messages, sampling_params)
            return output

    def _postprocess(self, inputs: list[AgentLoopOutput]) -> DataProto:
        # NOTE: consistent with batch version of generate_sequences in vllm_rollout_spmd.py
        # prompts: left pad
        # responses: right pad
        # input_ids: prompt + response
        # attention_mask: [0,0,0,0,1,1,1,1, | 1,1,1,0,0,0,0,0]
        # position_ids:   [0,0,0,0,0,1,2,3, | 4,5,6,7,8,9,10,11]

        # prompts
        self.tokenizer.padding_side = "left"
        outputs = self.tokenizer.pad(
            [{"input_ids": input.prompt_ids} for input in inputs],
            padding="max_length",
            max_length=self.config.actor_rollout_ref.rollout.prompt_length,
            return_tensors="pt",
            return_attention_mask=True,
        )
        prompt_ids, prompt_attention_mask = outputs["input_ids"], outputs["attention_mask"]

        # responses
        self.tokenizer.padding_side = "right"
        outputs = self.tokenizer.pad(
            [{"input_ids": input.response_ids} for input in inputs],
            padding="max_length",
            max_length=self.config.actor_rollout_ref.rollout.response_length,
            return_tensors="pt",
            return_attention_mask=True,
        )
        response_ids, response_attention_mask = outputs["input_ids"], outputs["attention_mask"]

        # response_mask
        outputs = self.tokenizer.pad(
            [{"input_ids": input.response_mask} for input in inputs],
            padding="max_length",
            max_length=self.config.actor_rollout_ref.rollout.response_length,
            return_tensors="pt",
            return_attention_mask=False,
        )
        response_mask = outputs["input_ids"]
        assert response_ids.shape == response_mask.shape, (
            f"mismatch in response_ids and response_mask shape: {response_ids.shape} vs {response_mask.shape}"
        )
        response_mask = response_mask * response_attention_mask
=======
            output = await agent_loop.run(sampling_params, **kwargs)

            # NOTE: consistent with batch version of generate_sequences in vllm_rollout_spmd.py
            # prompt_ids: left padded with zeros (e.g., [0,0,0,0,1,2,3,4])
            # response_ids: right padded with zeros (e.g., [5,6,7,8,0,0,0,0])
            # input_ids: concatenation of prompt + response
            # Mask:
            # For example, if the prompt is [1,2,3,4] and the response is [5,6,7,(tool start)8,9(tool end),10,11,12]
            # - prompt_attention_mask: 0s for padding, 1s for tokens
            #   e.g., [0,0,0,0,1,1,1,1]
            # - response_attention_mask: 0s for padding, 1s for tokens
            #   e.g., [1,1,1,1,1,1,1,1,1,1,1,0,0,0,0]
            # attention_mask: concatenation of prompt_attention_mask and response_attention_mask
            #   e.g., [0,0,0,0,1,1,1,1(prompt),1,1,1,1,1,1,1,1,1,1,1,0,0,0,0(response)]
            # - response_mask: 1s for LLM generated tokens, 0 for tool response/padding tokens
            #   e.g., [1,1,1,1,1,1,1,(tool start),0,0(tool end),1,1,0,0,0,0]
            # - position_ids: sequential positions for tokens, starting at 0
            #   e.g., [0,0,0,0,0,1,2,3,4,5,6,7,8,9,10,11,12,13,14,0,0,0,0]

            self.tokenizer.padding_side = "left"
            prompt_output = self.tokenizer.pad(
                {"input_ids": output.prompt_ids},
                padding="max_length",
                max_length=self.config.actor_rollout_ref.rollout.prompt_length,
                return_tensors="pt",
                return_attention_mask=True,
            )
            if prompt_output["input_ids"].dim() == 1:
                prompt_output["input_ids"] = prompt_output["input_ids"].unsqueeze(0)
                prompt_output["attention_mask"] = prompt_output["attention_mask"].unsqueeze(0)

            self.tokenizer.padding_side = "right"
            response_output = self.tokenizer.pad(
                {"input_ids": output.response_ids},
                padding="max_length",
                max_length=self.config.actor_rollout_ref.rollout.response_length,
                return_tensors="pt",
                return_attention_mask=True,
            )
            if response_output["input_ids"].dim() == 1:
                response_output["input_ids"] = response_output["input_ids"].unsqueeze(0)
                response_output["attention_mask"] = response_output["attention_mask"].unsqueeze(0)

            response_mask_output = self.tokenizer.pad(
                {"input_ids": output.response_mask},
                padding="max_length",
                max_length=self.config.actor_rollout_ref.rollout.response_length,
                return_tensors="pt",
                return_attention_mask=False,
            )
            if response_mask_output["input_ids"].dim() == 1:
                response_mask_output["input_ids"] = response_mask_output["input_ids"].unsqueeze(0)

            response_mask = response_mask_output["input_ids"] * response_output["attention_mask"]

            attention_mask = torch.cat([prompt_output["attention_mask"], response_output["attention_mask"]], dim=1)

            return _InternalAgentLoopOutput(
                prompt_ids=prompt_output["input_ids"],
                response_ids=response_output["input_ids"],
                response_mask=response_mask,
                attention_mask=attention_mask,
                num_turns=output.num_turns,
                metrics=output.metrics,
            )

    def _postprocess(self, inputs: list[_InternalAgentLoopOutput]) -> DataProto:
        """Process the padded outputs from _run_agent_loop and combine them into a batch."""
        # Convert lists back to tensors and stack them to create a batch.
        prompt_ids = torch.cat([input.prompt_ids for input in inputs], dim=0)
        response_ids = torch.cat([input.response_ids for input in inputs], dim=0)
        response_mask = torch.cat([input.response_mask for input in inputs], dim=0)
        attention_mask = torch.cat([input.attention_mask for input in inputs], dim=0)
>>>>>>> 53f9b2ba

        input_ids = torch.cat([prompt_ids, response_ids], dim=1)
        position_ids = (attention_mask.cumsum(dim=1) - 1) * attention_mask

        batch = TensorDict(
            {
                "prompts": prompt_ids,  # [bsz, prompt_length]
                "responses": response_ids,  # [bsz, response_length]
                "response_mask": response_mask,  # [bsz, response_length]
                "input_ids": input_ids,  # [bsz, prompt_length + response_length]
                "attention_mask": attention_mask,  # [bsz, prompt_length + response_length]
                "position_ids": position_ids,  # [bsz, prompt_length + response_length]
            },
            batch_size=len(inputs),
        )

        num_turns = np.array([input.num_turns for input in inputs], dtype=np.int32)
        metrics = [input.metrics.model_dump() for input in inputs]
        return DataProto(batch=batch, non_tensor_batch={"__num_turns__": num_turns}, meta_info={"metrics": metrics})


async def get_trajectory_info(step, index, validate):
    """Get trajectory info.

    Args:
        step (int): global steps in the trainer.
        index (list): form datastore extra_info.index column.
        validate (bool): whether is a validate step.

    Returns:
        list: trajectory.
    """
    trajectory_info = []
    rollout_n = 0
    for i in range(len(index)):
        if i > 0 and index[i - 1] == index[i]:
            rollout_n += 1
        else:
            rollout_n = 0
        trajectory_info.append({"step": step, "sample_index": index[i], "rollout_n": rollout_n, "validate": validate})
    return trajectory_info


class AgentLoopManager:
    """Agent loop manager that manages a group of agent loop workers."""

    def __init__(self, config: DictConfig, worker_group: RayWorkerGroup):
        """Initialize agent loop manager.

        Args:
            config (DictConfig): trainer config.
            worker_group (RayWorkerGroup): ActorRolloutRef worker group.
        """
        self.config = config
        self.worker_group = worker_group

        self._initialize_llm_servers()
        self._init_agent_loop_workers()

        # Initially we're in sleep mode.
        self.sleep()

    def _initialize_llm_servers(self):
        self.rollout_tp_size = self.config.actor_rollout_ref.rollout.tensor_model_parallel_size
        self.rollout_dp_size = self.worker_group.world_size // self.rollout_tp_size

        register_center = ray.get_actor(f"{self.worker_group.name_prefix}_register_center")
        workers_info = ray.get(register_center.get_worker_info.remote())
        assert len(workers_info) == self.worker_group.world_size

        self.async_llm_servers = [None] * self.rollout_dp_size
        self.server_addresses = [None] * self.rollout_dp_size

        if self.config.actor_rollout_ref.rollout.agent.custom_async_server:
            server_class = async_server_class(
                rollout_backend=self.config.actor_rollout_ref.rollout.name,
                rollout_backend_module=self.config.actor_rollout_ref.rollout.agent.custom_async_server.path,
                rollout_backend_class=self.config.actor_rollout_ref.rollout.agent.custom_async_server.name,
            )
        else:
            server_class = async_server_class(rollout_backend=self.config.actor_rollout_ref.rollout.name)

        # Start all server instances, restart if address already in use.
        unready_dp_ranks = set(range(self.rollout_dp_size))
        while len(unready_dp_ranks) > 0:
            servers = {
                rollout_dp_rank: server_class.options(
                    # make sure AsyncvLLMServer colocates with its corresponding workers
                    scheduling_strategy=ray.util.scheduling_strategies.NodeAffinitySchedulingStrategy(
                        node_id=workers_info[rollout_dp_rank * self.rollout_tp_size],
                        soft=False,
                    ),
                    name=f"async_llm_server_{rollout_dp_rank}",
                ).remote(self.config, self.rollout_dp_size, rollout_dp_rank, self.worker_group.name_prefix)
                for rollout_dp_rank in unready_dp_ranks
            }

            for rollout_dp_rank, server in servers.items():
                try:
                    address = ray.get(server.get_server_address.remote())
                    self.server_addresses[rollout_dp_rank] = address
                    self.async_llm_servers[rollout_dp_rank] = server
                    unready_dp_ranks.remove(rollout_dp_rank)
                except Exception:
                    ray.kill(server)
                    print(f"rollout server {rollout_dp_rank} failed, maybe address already in use, restarting...")

        # All server instances are ready, init AsyncLLM engine.
        ray.get([server.init_engine.remote() for server in self.async_llm_servers])

    def _init_agent_loop_workers(self):
        self.agent_loop_workers = []
        for i in range(self.config.actor_rollout_ref.rollout.agent.num_workers):
            self.agent_loop_workers.append(
                AgentLoopWorker.options(
                    name=f"agent_loop_worker_{i}",
                ).remote(self.config, self.async_llm_servers)
            )

    def generate_sequences(self, prompts: DataProto) -> DataProto:
        """Split input batch and dispatch to agent loop workers.

        Args:
            prompts (DataProto): Input batch.

        Returns:
            DataProto: Output batch.
        """
        if self.config.actor_rollout_ref.rollout.free_cache_engine:
            self.wake_up()
        chunkes = prompts.chunk(len(self.agent_loop_workers))
        outputs = ray.get(
            [
                worker.generate_sequences.remote(chunk)
                for worker, chunk in zip(self.agent_loop_workers, chunkes, strict=True)
            ]
        )
        output = DataProto.concat(outputs)
        if self.config.actor_rollout_ref.rollout.free_cache_engine:
            self.sleep()

        # calculate performance metrics
        metrics = [output.meta_info["metrics"] for output in outputs]  # List[List[Dict[str, str]]]
        timing = self._performance_metrics(metrics, output)

        output.meta_info = {"timing": timing}
        return output

    def _performance_metrics(self, metrics: list[list[dict[str, str]]], output: DataProto) -> dict[str, float]:
        timing = {}
        t_generate_sequences = np.array([metric["generate_sequences"] for chunk in metrics for metric in chunk])
        t_tool_calls = np.array([metric["tool_calls"] for chunk in metrics for metric in chunk])
        timing["agent_loop/generate_sequences/min"] = t_generate_sequences.min()
        timing["agent_loop/generate_sequences/max"] = t_generate_sequences.max()
        timing["agent_loop/generate_sequences/mean"] = t_generate_sequences.mean()
        timing["agent_loop/tool_calls/min"] = t_tool_calls.min()
        timing["agent_loop/tool_calls/max"] = t_tool_calls.max()
        timing["agent_loop/tool_calls/mean"] = t_tool_calls.mean()

        # batch sequence generation is bounded by the slowest sample
        slowest = np.argmax(t_generate_sequences + t_tool_calls)
        attention_mask = output.batch["attention_mask"][slowest]
        prompt_length = output.batch["prompts"].shape[1]
        timing["agent_loop/slowest/generate_sequences"] = t_generate_sequences[slowest]
        timing["agent_loop/slowest/tool_calls"] = t_tool_calls[slowest]
        timing["agent_loop/slowest/prompt_length"] = attention_mask[:prompt_length].sum().item()
        timing["agent_loop/slowest/response_length"] = attention_mask[prompt_length:].sum().item()

        return timing

    def wake_up(self):
        """Wake up all rollout server instances."""
        ray.get([server.wake_up.remote() for server in self.async_llm_servers])

    def sleep(self):
        """Sleep all rollout server instances."""
        ray.get([server.sleep.remote() for server in self.async_llm_servers])<|MERGE_RESOLUTION|>--- conflicted
+++ resolved
@@ -331,7 +331,6 @@
                 server_manager=self.server_manager,
                 tokenizer=self.tokenizer,
             )
-<<<<<<< HEAD
             
             
             # 设置数据上下文，确保 tools_kwargs 能正确传递
@@ -356,52 +355,6 @@
             output = await agent_loop.run(messages, sampling_params)
             return output
 
-    def _postprocess(self, inputs: list[AgentLoopOutput]) -> DataProto:
-        # NOTE: consistent with batch version of generate_sequences in vllm_rollout_spmd.py
-        # prompts: left pad
-        # responses: right pad
-        # input_ids: prompt + response
-        # attention_mask: [0,0,0,0,1,1,1,1, | 1,1,1,0,0,0,0,0]
-        # position_ids:   [0,0,0,0,0,1,2,3, | 4,5,6,7,8,9,10,11]
-
-        # prompts
-        self.tokenizer.padding_side = "left"
-        outputs = self.tokenizer.pad(
-            [{"input_ids": input.prompt_ids} for input in inputs],
-            padding="max_length",
-            max_length=self.config.actor_rollout_ref.rollout.prompt_length,
-            return_tensors="pt",
-            return_attention_mask=True,
-        )
-        prompt_ids, prompt_attention_mask = outputs["input_ids"], outputs["attention_mask"]
-
-        # responses
-        self.tokenizer.padding_side = "right"
-        outputs = self.tokenizer.pad(
-            [{"input_ids": input.response_ids} for input in inputs],
-            padding="max_length",
-            max_length=self.config.actor_rollout_ref.rollout.response_length,
-            return_tensors="pt",
-            return_attention_mask=True,
-        )
-        response_ids, response_attention_mask = outputs["input_ids"], outputs["attention_mask"]
-
-        # response_mask
-        outputs = self.tokenizer.pad(
-            [{"input_ids": input.response_mask} for input in inputs],
-            padding="max_length",
-            max_length=self.config.actor_rollout_ref.rollout.response_length,
-            return_tensors="pt",
-            return_attention_mask=False,
-        )
-        response_mask = outputs["input_ids"]
-        assert response_ids.shape == response_mask.shape, (
-            f"mismatch in response_ids and response_mask shape: {response_ids.shape} vs {response_mask.shape}"
-        )
-        response_mask = response_mask * response_attention_mask
-=======
-            output = await agent_loop.run(sampling_params, **kwargs)
-
             # NOTE: consistent with batch version of generate_sequences in vllm_rollout_spmd.py
             # prompt_ids: left padded with zeros (e.g., [0,0,0,0,1,2,3,4])
             # response_ids: right padded with zeros (e.g., [5,6,7,8,0,0,0,0])
@@ -473,7 +426,6 @@
         response_ids = torch.cat([input.response_ids for input in inputs], dim=0)
         response_mask = torch.cat([input.response_mask for input in inputs], dim=0)
         attention_mask = torch.cat([input.attention_mask for input in inputs], dim=0)
->>>>>>> 53f9b2ba
 
         input_ids = torch.cat([prompt_ids, response_ids], dim=1)
         position_ids = (attention_mask.cumsum(dim=1) - 1) * attention_mask
